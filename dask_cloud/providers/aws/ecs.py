--- conflicted
+++ resolved
@@ -667,13 +667,8 @@
             group["logGroupName"]
             for group in (await self.clients["logs"].describe_log_groups())["logGroups"]
         ]:
-<<<<<<< HEAD
-            self.clients["logs"].create_log_group(
+            await self.clients["logs"].create_log_group(
                 logGroupName=log_group_name, tags=self.tags
-=======
-            await self.clients["logs"].create_log_group(
-                logGroupName=log_group_name, tags=dict_to_aws(self.tags)
->>>>>>> 0f739ee8
             )
             await self.clients["logs"].put_retention_policy(
                 logGroupName=log_group_name,
